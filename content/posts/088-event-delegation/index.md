---
title: "A Simple Explanation of Event Delegation in JavaScript"
description: "The event delegation is an useful pattern to listen for events on multiple elements using just one event handler."
published: "2020-07-14T07:10Z"
modified: "2020-09-18T06:30Z"
thumbnail: "./images/cover-3.png"
slug: javascript-event-delegation
tags: ['javascript', 'event delegation']
recommended: ['simple-explanation-of-javascript-closures', 'simple-but-tricky-javascript-interview-questions']
type: post
commentsThreadId: javascript-event-delegation
---

## 1. Why event delegation?

Let's log a message to the console when an HTML button is clicked.  

To make it work, you need to select the button, then use `addEventListener()` method to attach an event listener:

```html{5}
<button id="buttonId">Click me</button>

<script>
  document.getElementById('buttonId')
    .addEventListener('click', () => console.log('Clicked!'));
</script>
```

That's the way to go to listen for events on a single element, particularly a button.   

What about listening for events on multiple buttons? Here's a <span id="many-event-listeners">possible implementation</span>:

```html{10-13}
<div id="buttons">
  <button class="buttonClass">Click me</button>
  <button class="buttonClass">Click me</button>
  <!-- buttons... -->
  <button class="buttonClass">Click me</button>
</div>

<script>
  const buttons = document.getElementsByClassName('buttonClass');
  for (const button of buttons) {
    button.addEventListener('click', () => console.log('Clicked!'));
  }
</script>
```

Take a look at the [Codesandbox demo](https://codesandbox.io/s/infallible-archimedes-6feob?file=/index.html) to see how it works.  

The buttons list is iterated `for (const button of buttons)` and a new listener is attached to each button. Also, when a button is added or removed from the list, you'd have to manually remove or attach event listeners.  

Is there a better approach?

Fortunately, when using the *event delegation* pattern, listening for events on multiple elements requires just one event listener.  

The event delegation uses specifics of *event propagation* mechanism. To understand how event delegation works, I recommend understanding the event propagation first.   

## 2. Event propagation

When you click the button in the following HTML:

```html{4}
<html>
  <body>
    <div id="buttons">
      <button class="buttonClass">Click me</button>
    </div>
  </body>
</html>
```

On how many elements a click event gets triggered? Without a doubt, the button itself receives a click event. But also... all button's ancestors and even the `document` and `window` objects.  

A click event propagates in 3 phases: 

1. *Capture phase* &mdash; Starting from `window`, `document` and the root element, the event dives down through ancestors of the target element
2. *Target phase* &mdash; The event gets triggered on the element on which the user has clicked
3. *Bubble phase* &mdash; Finally, the event bubbles up through ancestors of the target element until the root element, `document`, and `window`.  

![JavaScript Event Propagation](./images/javascript-event-propagation-5.png)

The third argument `captureOrOptions` of the method:

```javascript
element.addEventListener(eventType, handler[, captureOrOptions]);
``` 

lets you catch events from different phases.

* If `captureOrOptions` argument is missing, `false` or `{ capture: false }`, then the listener captures the events of *target and bubble phases*
* If the argument is `true` or `{ capture: true }`, then the listener listens for events of *capture phase*.  

<<<<<<< HEAD
The following event handler listens for click events of capture phases occured on `<body>` element:
=======
The following event handler listens for click events in capture phase occured on `<body>` element:
>>>>>>> 7fe69c8a

```javascript{3}
document.body.addEventListener('click', () => {
  console.log('Body click event in capture phase');
}, true);
```

In this [Codesandbox demo](https://codesandbox.io/s/event-propagation-example-71yvl?file=/src/index.js), when clicking the button, you can see in console how the event propagates.  

Ok, how does event propagation help capturing events of multiple buttons? 

The algorithm is simple: attach the event listener to the parent of buttons, and catch the bubbling event when a button is clicked. This is exactly how event delegation works.  

## 3. Event delegation

Let's use the event delegation to catch clicks on multiple buttons:

```html
<div id="buttons"> <!-- Step 1 -->
  <button class="buttonClass">Click me</button>
  <button class="buttonClass">Click me</button>
  <!-- buttons... -->
  <button class="buttonClass">Click me</button>
</div>

<script>
  document.getElementById('buttons')
    .addEventListener('click', event => { // Step 2
      if (event.target.className === 'buttonClass') { // Step 3
        console.log('Click!');
      }
    });
</script>
```

Open the [Codesandbox demo](https://codesandbox.io/s/event-delegation-example-6y6gc?file=/index.html) and click any button &mdash; you'll see `'Click!'` message logged to console.  

The idea of event delegation is simple. Instead of attaching the event listeners directly to the buttons, you *delegate* listening to the parent `<div id="buttons">`. When a button is clicked, the listener of the parent element catches the *bubbling event* (recall the event propagation?).   

Using the event delegation requires 3 steps:

#### Step 1. Determine the parent of elements to watch for events

In the example above, `<div id="buttons">` is the parent element of the buttons.  

#### Step 2. Attach the event listener to the parent element

`document.getElementById('buttons') .addEventListener('click', handler)` attaches the event listener to the parent element of buttons. This listener reacts to buttons clicks because the *button click event bubbles through ancestors* (thanks to the event propagation).  

#### Step 3. Use *event.target* to select the target element

When a button is clicked, the handler function is invoked with an argument: the `event` object. The property `event.target` is the element upon which the event has been dispatched, which in the example is a button: 

```javascript{3}
  // ...
  .addEventListener('click', event => {
    if (event.target.className === 'buttonClass') {
      console.log('Click!');
    }
  });
```

As a side note, `event.currentTarget` points to the element to which the event listener is attached directly. In the example, `event.currentTarget` is `<div id="buttons">`.  

Now you can see the benefit of the event delegation pattern: *instead of attaching listeners to every button* like it was done [earlier](#many-event-listeners), thanks to event delegation *just one event listener is necessary*.  

## 4. Summary

When a click event happens (or any other event that propagates):

* The event travels down from `window`, `document`, root element and through the ancestors of the target element (capture phase)
* The event occurs on the target (the target phase) 
* Finally, the event bubbles up through the target's ancestors until the root element, `document` and `window` (the bubble phase).  

This mechanism is named *event propagation*.

The event delegation is a useful pattern because you can listen for events on multiple elements using one event handler.  

Making the event delegation work requires 3 steps:

1. Determine the parent of elements to watch for events
2. Attach the event listener to the parent element
3. Use `event.target` to select the target elements

*Do you have any questions regarding the event propagation or event delegation? If so, please write a comment below!*<|MERGE_RESOLUTION|>--- conflicted
+++ resolved
@@ -91,11 +91,7 @@
 * If `captureOrOptions` argument is missing, `false` or `{ capture: false }`, then the listener captures the events of *target and bubble phases*
 * If the argument is `true` or `{ capture: true }`, then the listener listens for events of *capture phase*.  
 
-<<<<<<< HEAD
-The following event handler listens for click events of capture phases occured on `<body>` element:
-=======
 The following event handler listens for click events in capture phase occured on `<body>` element:
->>>>>>> 7fe69c8a
 
 ```javascript{3}
 document.body.addEventListener('click', () => {
